--- conflicted
+++ resolved
@@ -1,6 +1,3 @@
+.vscode
 target
-<<<<<<< HEAD
-data
-=======
-.vscode
->>>>>>> 9872bfce
+data