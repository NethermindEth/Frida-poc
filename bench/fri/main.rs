#![cfg(feature = "bench")]
use std::{
    println,
    time::{Duration, Instant},
};

use frida_poc::{
    frida_prover::{
        bench::{COMMIT_TIME, ERASURE_TIME},
        Commitment, FridaProverBuilder,
    },
    frida_prover_channel::FridaProverChannel,
    frida_random::{FridaRandom, FridaRandomCoin},
    frida_verifier::{das::FridaDasVerifier, traits::BaseFridaVerifier},
};
use winter_crypto::{hashers::Blake3_256, ElementHasher};
use winter_fri::FriOptions;
use winter_math::{
    fields::f128::BaseElement as Base128Element, fields::f64::BaseElement as Base64Element,
    StarkField,
};
use winter_rand_utils::rand_vector;

const RUNS: u32 = 10;

fn data_sizes<E: StarkField>() -> Vec<usize> {
    vec![
        (128 * 1024) / E::ELEMENT_BYTES * (E::ELEMENT_BYTES - 1) - 8,
        (256 * 1024) / E::ELEMENT_BYTES * (E::ELEMENT_BYTES - 1) - 8,
        (512 * 1024) / E::ELEMENT_BYTES * (E::ELEMENT_BYTES - 1) - 8,
        (1024 * 1024) / E::ELEMENT_BYTES * (E::ELEMENT_BYTES - 1) - 8,
        (2048 * 1024) / E::ELEMENT_BYTES * (E::ELEMENT_BYTES - 1) - 8,
    ]
}

fn prepare_prover_builder<E: StarkField, H: ElementHasher<BaseField = E::BaseField>>(
    blowup_factor: usize,
    folding_factor: usize,
    remainder_max_degree: usize,
) -> FridaProverBuilder<E, E, H, FridaProverChannel<E, H, H, FridaRandom<H, H, E>>> {
    let options = FriOptions::new(blowup_factor, folding_factor, remainder_max_degree);
    FridaProverBuilder::new(options)
}

fn prepare_verifier<E: StarkField, H: ElementHasher<BaseField = E::BaseField>>(
    blowup_factor: usize,
    folding_factor: usize,
    remainder_max_degree: usize,
    com: Commitment<H>,
) -> FridaDasVerifier<E, H, H, FridaRandom<H, H, E>> {
    let options = FriOptions::new(blowup_factor, folding_factor, remainder_max_degree);
    let mut coin = FridaRandom::<H, H, E>::new(&[123]);
<<<<<<< HEAD
    FridaDasVerifier::new(
        com,
        &mut coin,
        options.clone(),
    )
    .unwrap()
=======
    FridaDasVerifier::new(com, &mut coin, options.clone()).unwrap()
>>>>>>> a652aabd
}

fn run<E: StarkField, H: ElementHasher<BaseField = E::BaseField>>() {
    let datas = data_sizes::<E>()
        .into_iter()
        .map(|size| rand_vector::<u8>(size))
        .collect::<Vec<_>>();
    let num_queries = vec![8, 16, 32];

    let prover_options = vec![
        (2, 2, 0),
        (2, 2, 256),
        (2, 4, 2),
        (2, 4, 256),
        (2, 8, 4),
        (2, 8, 256),
        (2, 16, 8),
        (2, 16, 256),
    ];

    println!("FriOptions, Queries, Data Size, Erasure Coding, Commitment, Proofs (1, 16, 32), Verification (Com, 1, 16, 32), Commitment Size, Proof Size (1, 16, 32)");

    let mut results = vec![];

    for opt in prover_options {
        let prover_builder = prepare_prover_builder::<E, H>(opt.0, opt.1, opt.2);

        for data in datas.iter() {
            for num_query in num_queries.iter() {
                let mut prove_time = (
                    Duration::default(),
                    Duration::default(),
                    Duration::default(),
                );
                let mut verify_time = (
                    Duration::default(),
                    Duration::default(),
                    Duration::default(),
                    Duration::default(),
                );

                let mut commit_size = 0;
                let mut proof_size = (0, 0, 0);

                for _ in 0..RUNS {
                    let (prover, channel) =
                        prover_builder.build_prover(&data, *num_query).unwrap();
                    let com = prover.commit(channel).unwrap();
                    // +1 roots len, +1 batch_size, +1 num_query = +3 at the end
                    commit_size += com.proof.size() + com.roots.len() * 32 + 3;

                    let positions = rand_vector::<u64>(32)
                        .into_iter()
                        .map(|v| (v as usize) % com.domain_size)
                        .collect::<Vec<_>>();

                    let evaluations = positions
                        .iter()
                        .map(|pos| {
                            prover.layers[0].evaluations[(pos % (com.domain_size / opt.1))
                                * opt.1
                                + (pos / (com.domain_size / opt.1))]
                        })
                        .collect::<Vec<_>>();

                    let mut timer = Instant::now();
                    let proof_0 = prover.open(&positions[0..1]);
                    proof_size.0 += proof_0.size();
                    prove_time.0 += timer.elapsed();

                    timer = Instant::now();
                    let proof_1 = prover.open(&positions[0..16]);
                    proof_size.1 += proof_1.size();
                    prove_time.1 += timer.elapsed();

                    timer = Instant::now();
                    let proof_2 = prover.open(&positions);
                    proof_size.2 += proof_2.size();
                    prove_time.2 += timer.elapsed();

                    timer = Instant::now();
<<<<<<< HEAD
                    let verifier =
                        prepare_verifier::<E, H>(opt.0, opt.1, opt.2, com);
=======
                    let verifier = prepare_verifier::<E, H>(opt.0, opt.1, opt.2, com);
>>>>>>> a652aabd
                    verify_time.0 += timer.elapsed();

                    timer = Instant::now();
                    verifier
                        .verify(proof_0, &evaluations[0..1], &positions[0..1])
                        .unwrap();
                    verify_time.1 += timer.elapsed();

                    timer = Instant::now();
                    verifier
                        .verify(proof_1, &evaluations[0..16], &positions[0..16])
                        .unwrap();
                    verify_time.2 += timer.elapsed();

                    timer = Instant::now();
                    verifier.verify(proof_2, &evaluations, &positions).unwrap();
                    verify_time.3 += timer.elapsed();
                }
                results.push(format!(
                    "{:?}, {}, {}Kb, {:?}, {:?}, ({:?}, {:?}, {:?}), ({:?}, {:?}, {:?}, {:?}), {}, ({}, {}, {})",
                    opt,
                    num_query,
                    data.len() / 1024,
                    unsafe { ERASURE_TIME.unwrap() / RUNS },
                    unsafe { COMMIT_TIME.unwrap() / RUNS },
                    prove_time.0 / RUNS,
                    prove_time.1 / RUNS,
                    prove_time.2 / RUNS,
                    verify_time.0 / RUNS,
                    verify_time.1 / RUNS,
                    verify_time.2 / RUNS,
                    verify_time.3 / RUNS,
                    commit_size / RUNS as usize,
                    proof_size.0 / RUNS as usize,
                    proof_size.1 / RUNS as usize,
                    proof_size.2 / RUNS as usize,
                ));

                unsafe {
                    ERASURE_TIME = None;
                    COMMIT_TIME = None;
                }
            }
        }
    }

    for result in results {
        println!("{}", result);
    }
}

fn run_batched<E: StarkField, H: ElementHasher<BaseField = E::BaseField>>(batch_size: usize) {
    let datas = data_sizes::<E>()
        .into_iter()
        .map(|size| {
            let mut res = Vec::with_capacity(batch_size);
            for _ in 0..batch_size {
                res.push(rand_vector::<u8>(size));
            }
            res
        })
        .collect::<Vec<_>>();
    let num_queries = vec![8, 16, 32];

    let prover_options = vec![
        (2, 2, 0),
        (2, 2, 256),
        (2, 4, 2),
        (2, 4, 256),
        (2, 8, 4),
        (2, 8, 256),
        (2, 16, 8),
        (2, 16, 256),
    ];

    println!("FriOptions, Queries, Data Size (Batched {}), Erasure Coding, Commitment, Proofs (1, 16, 32), Verification (Com, 1, 16, 32), Commitment Size, Proof Size (1, 16, 32)", batch_size);

    let mut results = vec![];

    for opt in prover_options {
        let prover_builder = prepare_prover_builder::<E, H>(opt.0, opt.1, opt.2);

        for data in datas.iter() {
            for num_query in num_queries.iter() {
                let mut prove_time = (
                    Duration::default(),
                    Duration::default(),
                    Duration::default(),
                );
                let mut verify_time = (
                    Duration::default(),
                    Duration::default(),
                    Duration::default(),
                    Duration::default(),
                );

                let mut commit_size = 0;
                let mut proof_size = (0, 0, 0);

                for _ in 0..RUNS {
                    let (prover, channel) =
                        prover_builder.build_batched_prover(&data, *num_query).unwrap();
                    let com = prover.commit(channel).unwrap();

                    // +1 roots len, +1 batch_size, +1 num_query = +3 at the end
                    commit_size += com.proof.size() + com.roots.len() * 32 + 3;

                    let positions = rand_vector::<u64>(32)
                        .into_iter()
                        .map(|v| (v as usize) % com.domain_size)
                        .collect::<Vec<_>>();

                    let mut evaluations = vec![];
                    for position in positions.iter() {
<<<<<<< HEAD
                        let bucket = position % (com.domain_size / opt.1);
                        let start_index = (position / (com.domain_size / opt.1)) * batch_size;
                        prover.batch_layer.as_ref().unwrap().evaluations[bucket]
                            [start_index..start_index + batch_size]
=======
                        let bucket = position % (prover.domain_size() / opt.1);
                        let start_index = bucket * (batch_size * opt.1)
                            + (position / (prover.domain_size() / opt.1)) * batch_size;
                        prover.get_layer(0).evaluations[start_index..start_index + batch_size]
>>>>>>> a652aabd
                            .iter()
                            .for_each(|e| {
                                evaluations.push(*e);
                            });
                    }

                    let mut timer = Instant::now();
                    let proof_0 = prover.open(&positions[0..1]);
                    proof_size.0 += proof_0.size();
                    prove_time.0 += timer.elapsed();

                    timer = Instant::now();
                    let proof_1 = prover.open(&positions[0..16]);
                    proof_size.1 += proof_1.size();
                    prove_time.1 += timer.elapsed();

                    timer = Instant::now();
                    let proof_2 = prover.open(&positions);
                    proof_size.2 += proof_2.size();
                    prove_time.2 += timer.elapsed();

                    timer = Instant::now();
<<<<<<< HEAD
                    let verifier =
                        prepare_verifier::<E, H>(opt.0, opt.1, opt.2, com);
=======
                    let verifier = prepare_verifier::<E, H>(opt.0, opt.1, opt.2, com);
>>>>>>> a652aabd
                    verify_time.0 += timer.elapsed();

                    timer = Instant::now();
                    verifier
                        .verify(proof_0, &evaluations[0..batch_size], &positions[0..1])
                        .unwrap();
                    verify_time.1 += timer.elapsed();

                    timer = Instant::now();
                    verifier
                        .verify(proof_1, &evaluations[0..batch_size * 16], &positions[0..16])
                        .unwrap();
                    verify_time.2 += timer.elapsed();

                    timer = Instant::now();
                    verifier.verify(proof_2, &evaluations, &positions).unwrap();
                    verify_time.3 += timer.elapsed();
                }
                results.push(format!(
                    "{:?}, {}, {}Kb, {:?}, {:?}, ({:?}, {:?}, {:?}), ({:?}, {:?}, {:?}, {:?}), {}, ({}, {}, {})",
                    opt,
                    num_query,
                    data[0].len() / 1024 * batch_size,
                    unsafe { ERASURE_TIME.unwrap() / RUNS },
                    unsafe { COMMIT_TIME.unwrap() / RUNS },
                    prove_time.0 / RUNS,
                    prove_time.1 / RUNS,
                    prove_time.2 / RUNS,
                    verify_time.0 / RUNS,
                    verify_time.1 / RUNS,
                    verify_time.2 / RUNS,
                    verify_time.3 / RUNS,
                    commit_size / RUNS as usize,
                    proof_size.0 / RUNS as usize,
                    proof_size.1 / RUNS as usize,
                    proof_size.2 / RUNS as usize,
                ));

                unsafe {
                    ERASURE_TIME = None;
                    COMMIT_TIME = None;
                }
            }
        }
    }

    for result in results {
        println!("{}", result);
    }
}

fn main() {
    println!("FRI...\n\n");

    println!("64bit...");
    run::<Base64Element, Blake3_256<Base64Element>>();

    println!("\n128bit...");
    run::<Base128Element, Blake3_256<Base128Element>>();

    println!("\nBatched FRI...\n\n");
    println!("64bit...");
    for i in [2, 4, 8, 16] {
        run_batched::<Base64Element, Blake3_256<Base64Element>>(i);
    }

    println!("\n128bit...");
    for i in [2, 4, 8, 16] {
        run_batched::<Base128Element, Blake3_256<Base128Element>>(i);
    }
}<|MERGE_RESOLUTION|>--- conflicted
+++ resolved
@@ -50,16 +50,7 @@
 ) -> FridaDasVerifier<E, H, H, FridaRandom<H, H, E>> {
     let options = FriOptions::new(blowup_factor, folding_factor, remainder_max_degree);
     let mut coin = FridaRandom::<H, H, E>::new(&[123]);
-<<<<<<< HEAD
-    FridaDasVerifier::new(
-        com,
-        &mut coin,
-        options.clone(),
-    )
-    .unwrap()
-=======
     FridaDasVerifier::new(com, &mut coin, options.clone()).unwrap()
->>>>>>> a652aabd
 }
 
 fn run<E: StarkField, H: ElementHasher<BaseField = E::BaseField>>() {
@@ -119,7 +110,7 @@
                     let evaluations = positions
                         .iter()
                         .map(|pos| {
-                            prover.layers[0].evaluations[(pos % (com.domain_size / opt.1))
+                            prover.get_first_layer_evalutaions()[(pos % (com.domain_size / opt.1))
                                 * opt.1
                                 + (pos / (com.domain_size / opt.1))]
                         })
@@ -141,12 +132,7 @@
                     prove_time.2 += timer.elapsed();
 
                     timer = Instant::now();
-<<<<<<< HEAD
-                    let verifier =
-                        prepare_verifier::<E, H>(opt.0, opt.1, opt.2, com);
-=======
                     let verifier = prepare_verifier::<E, H>(opt.0, opt.1, opt.2, com);
->>>>>>> a652aabd
                     verify_time.0 += timer.elapsed();
 
                     timer = Instant::now();
@@ -261,17 +247,10 @@
 
                     let mut evaluations = vec![];
                     for position in positions.iter() {
-<<<<<<< HEAD
                         let bucket = position % (com.domain_size / opt.1);
-                        let start_index = (position / (com.domain_size / opt.1)) * batch_size;
-                        prover.batch_layer.as_ref().unwrap().evaluations[bucket]
-                            [start_index..start_index + batch_size]
-=======
-                        let bucket = position % (prover.domain_size() / opt.1);
                         let start_index = bucket * (batch_size * opt.1)
-                            + (position / (prover.domain_size() / opt.1)) * batch_size;
-                        prover.get_layer(0).evaluations[start_index..start_index + batch_size]
->>>>>>> a652aabd
+                            + (position / (com.domain_size / opt.1)) * batch_size;
+                        prover.get_first_layer_evalutaions()[start_index..start_index + batch_size]
                             .iter()
                             .for_each(|e| {
                                 evaluations.push(*e);
@@ -294,12 +273,7 @@
                     prove_time.2 += timer.elapsed();
 
                     timer = Instant::now();
-<<<<<<< HEAD
-                    let verifier =
-                        prepare_verifier::<E, H>(opt.0, opt.1, opt.2, com);
-=======
                     let verifier = prepare_verifier::<E, H>(opt.0, opt.1, opt.2, com);
->>>>>>> a652aabd
                     verify_time.0 += timer.elapsed();
 
                     timer = Instant::now();
