--- conflicted
+++ resolved
@@ -1,315 +1,3 @@
-<<<<<<< HEAD
-mod test;
-
-use std::{marker::PhantomData, mem};
-
-use crate::{frida_random::FridaRandomCoin, frida_verifier_channel::BaseVerifierChannel};
-use winter_crypto::{Digest, ElementHasher, RandomCoinError};
-use winter_fri::{
-    folding::fold_positions, utils::map_positions_to_indexes, FriOptions, VerifierChannel,
-    VerifierError,
-};
-use winter_math::{polynom, FieldElement, StarkField};
-use winter_utils::{iter_mut, uninit_vector};
-
-pub struct FridaVerifier<E, C, HHst, HRandom, R>
-where
-    E: FieldElement,
-    C: VerifierChannel<E, Hasher = HRandom>,
-    HHst: ElementHasher<BaseField = E::BaseField>,
-    HRandom: ElementHasher<BaseField = E::BaseField>,
-    R: FridaRandomCoin<BaseField = E::BaseField, HashHst = HHst, HashRandom = HRandom>,
-{
-    max_poly_degree: usize,
-    domain_size: usize,
-    domain_generator: E::BaseField,
-    layer_commitments: Vec<HRandom::Digest>,
-    xi: Option<Vec<E>>,
-    layer_alphas: Vec<E>,
-    options: FriOptions,
-    num_partitions: usize,
-    _channel: PhantomData<C>,
-    _public_coin: PhantomData<R>,
-}
-
-impl<E, C, HHst, HRandom, R> FridaVerifier<E, C, HHst, HRandom, R>
-where
-    E: FieldElement,
-    C: BaseVerifierChannel<E, Hasher = HRandom>,
-    HHst: ElementHasher<BaseField = E::BaseField>,
-    HRandom: ElementHasher<BaseField = E::BaseField>,
-    R: FridaRandomCoin<
-        BaseField = E::BaseField,
-        FieldElement = E,
-        HashHst = HHst,
-        HashRandom = HRandom,
-    >,
-{
-    pub fn new(
-        channel: &mut C,
-        public_coin: &mut R,
-        options: FriOptions,
-        max_poly_degree: usize,
-    ) -> Result<Self, VerifierError> {
-        // infer evaluation domain info
-        let domain_size = max_poly_degree.next_power_of_two() * options.blowup_factor();
-        let domain_generator = E::BaseField::get_root_of_unity(domain_size.ilog2());
-
-        let num_partitions = channel.read_fri_num_partitions();
-
-        // read layer commitments from the channel and use them to build a list of alphas
-        let layer_commitments = channel.read_fri_layer_commitments();
-
-        let xi = if channel.batch_size() > 0 {
-            let batch_layer_root = channel.batch_layer_commitment();
-            public_coin.reseed(&batch_layer_root.as_bytes());
-            Some(public_coin.draw_xi(channel.batch_size()).map_err(|_e| {
-                VerifierError::RandomCoinError(RandomCoinError::FailedToDrawFieldElement(
-                    channel.batch_size(),
-                ))
-            })?)
-        } else {
-            None
-        };
-
-        let mut layer_alphas = Vec::with_capacity(layer_commitments.len());
-        let mut max_degree_plus_1 = max_poly_degree + 1;
-        for (depth, commitment) in layer_commitments.iter().enumerate() {
-            public_coin.reseed(&commitment.as_bytes());
-            let alpha = public_coin.draw().map_err(|_e| {
-                VerifierError::RandomCoinError(RandomCoinError::FailedToDrawFieldElement(1000))
-            })?;
-
-            layer_alphas.push(alpha);
-
-            // make sure the degree can be reduced by the folding factor at all layers
-            // but the remainder layer
-            if depth != layer_commitments.len() - 1
-                && max_degree_plus_1 % options.folding_factor() != 0
-            {
-                return Err(VerifierError::DegreeTruncation(
-                    max_degree_plus_1 - 1,
-                    options.folding_factor(),
-                    depth,
-                ));
-            }
-            max_degree_plus_1 /= options.folding_factor();
-        }
-
-        Ok(Self {
-            max_poly_degree,
-            domain_size,
-            domain_generator,
-            layer_commitments,
-            xi,
-            layer_alphas,
-            options,
-            num_partitions,
-            _channel: PhantomData,
-            _public_coin: PhantomData,
-        })
-    }
-
-    /// Returns protocol configuration options for this verifier.
-    pub fn options(&self) -> &FriOptions {
-        &self.options
-    }
-
-    pub fn verify(
-        &self,
-        channel: &mut C,
-        evaluations: &[E],
-        positions: &[usize],
-    ) -> Result<(), VerifierError> {
-        let batch_size = usize::max(channel.batch_size(), 1);
-        if evaluations.len() != positions.len() * batch_size {
-            return Err(VerifierError::NumPositionEvaluationMismatch(
-                positions.len() * batch_size,
-                evaluations.len(),
-            ));
-        }
-
-        // static dispatch for folding factor parameter
-        let folding_factor = self.options.folding_factor();
-        match folding_factor {
-            2 => self.verify_generic::<2>(channel, evaluations, positions),
-            4 => self.verify_generic::<4>(channel, evaluations, positions),
-            8 => self.verify_generic::<8>(channel, evaluations, positions),
-            16 => self.verify_generic::<16>(channel, evaluations, positions),
-            _ => Err(VerifierError::UnsupportedFoldingFactor(folding_factor)),
-        }
-    }
-
-    /// This is the actual implementation of the verification procedure described above, but it
-    /// also takes folding factor as a generic parameter N.
-    fn verify_generic<const N: usize>(
-        &self,
-        channel: &mut C,
-        evaluations: &[E],
-        positions: &[usize],
-    ) -> Result<(), VerifierError> {
-        // pre-compute roots of unity used in computing x coordinates in the folded domain
-        let folding_roots = (0..N)
-            .map(|i| {
-                self.domain_generator
-                    .exp_vartime(((self.domain_size / N * i) as u64).into())
-            })
-            .collect::<Vec<_>>();
-
-        // 1 ----- verify the recursive components of the FRI proof -----------------------------------
-        let mut domain_generator = self.domain_generator;
-        let mut domain_size = self.domain_size;
-        let mut max_degree_plus_1 = self.max_poly_degree + 1;
-        let mut positions = positions.to_vec();
-        let mut evaluations = if channel.batch_size() > 0 {
-            self.verify_batch_layer::<N>(channel, &evaluations, &positions)?
-        } else {
-            evaluations.to_vec()
-        };
-
-        for depth in 0..self.options.num_fri_layers(self.domain_size) {
-            // determine which evaluations were queried in the folded layer
-            let mut folded_positions =
-                fold_positions(&positions, domain_size, self.options.folding_factor());
-            // determine where these evaluations are in the commitment Merkle tree
-            let position_indexes = map_positions_to_indexes(
-                &folded_positions,
-                domain_size,
-                self.options.folding_factor(),
-                self.num_partitions,
-            );
-            // read query values from the specified indexes in the Merkle tree
-            let layer_commitment = self.layer_commitments[depth];
-            // TODO: add layer depth to the potential error message
-            let layer_values = channel.read_layer_queries(&position_indexes, &layer_commitment)?;
-            let query_values =
-                get_query_values::<E, N>(&layer_values, &positions, &folded_positions, domain_size);
-            if evaluations != query_values {
-                return Err(VerifierError::InvalidLayerFolding(depth));
-            }
-
-            // build a set of x coordinates for each row polynomial
-            #[rustfmt::skip]
-            let xs = folded_positions.iter().map(|&i| {
-                let xe = domain_generator.exp_vartime((i as u64).into()) * self.options.domain_offset();
-                folding_roots.iter()
-                    .map(|&r| E::from(xe * r))
-                    .collect::<Vec<_>>().try_into().unwrap()
-            })
-            .collect::<Vec<_>>();
-
-            // interpolate x and y values into row polynomials
-            let row_polys = polynom::interpolate_batch(&xs, &layer_values);
-
-            // calculate the pseudo-random value used for linear combination in layer folding
-            let alpha = self.layer_alphas[depth];
-
-            // check that when the polynomials are evaluated at alpha, the result is equal to
-            // the corresponding column value
-            evaluations = row_polys.iter().map(|p| polynom::eval(p, alpha)).collect();
-
-            // make sure next degree reduction does not result in degree truncation
-            if max_degree_plus_1 % N != 0 {
-                return Err(VerifierError::DegreeTruncation(
-                    max_degree_plus_1 - 1,
-                    N,
-                    depth,
-                ));
-            }
-
-            // update variables for the next iteration of the loop
-            domain_generator = domain_generator.exp_vartime((N as u32).into());
-            max_degree_plus_1 /= N;
-            domain_size /= N;
-            mem::swap(&mut positions, &mut folded_positions);
-        }
-
-        // 2 ----- verify the remainder polynomial of the FRI proof -------------------------------
-
-        // read the remainder polynomial from the channel and make sure it agrees with the evaluations
-        // from the previous layer.
-        let remainder_poly = channel.read_remainder()?;
-        if remainder_poly.len() > max_degree_plus_1 {
-            return Err(VerifierError::RemainderDegreeMismatch(
-                max_degree_plus_1 - 1,
-            ));
-        }
-        let offset: E::BaseField = self.options().domain_offset();
-
-        for (&position, evaluation) in positions.iter().zip(evaluations) {
-            let comp_eval = eval_horner::<E>(
-                &remainder_poly,
-                offset * domain_generator.exp_vartime((position as u64).into()),
-            );
-            if comp_eval != evaluation {
-                return Err(VerifierError::InvalidRemainderFolding);
-            }
-        }
-
-        Ok(())
-    }
-
-    fn verify_batch_layer<const N: usize>(
-        &self,
-        channel: &mut C,
-        evaluations: &[E],
-        positions: &[usize],
-    ) -> Result<Vec<E>, VerifierError> {
-        // determine which evaluations were queried in the folded layer
-        let folded_positions =
-            fold_positions(&positions, self.domain_size, self.options.folding_factor());
-        // determine where these evaluations are in the commitment Merkle tree
-        let position_indexes = map_positions_to_indexes(
-            &folded_positions,
-            self.domain_size,
-            self.options.folding_factor(),
-            self.num_partitions,
-        );
-
-        let batch_size = channel.batch_size();
-        let layer_values = channel.read_batch_layer_queries(&position_indexes)?;
-        let query_values = {
-            let row_length = self.domain_size / N;
-            let mut result = Vec::with_capacity(batch_size * positions.len());
-            for position in positions.iter() {
-                let idx = folded_positions
-                    .iter()
-                    .position(|&v| v == position % row_length)
-                    .unwrap();
-                layer_values[idx]
-                    [(position / row_length) * batch_size..position / row_length + batch_size]
-                    .iter()
-                    .for_each(|e| {
-                        result.push(*e);
-                    });
-            }
-            result
-        };
-        if evaluations != query_values {
-            return Err(VerifierError::InvalidLayerFolding(0));
-        }
-
-        let xi = self.xi.as_ref().unwrap();
-        let mut next_eval = unsafe { uninit_vector(query_values.len() / batch_size) };
-        iter_mut!(next_eval, 1024).enumerate().for_each(|(i, f)| {
-            *f = E::default();
-            query_values[i..i + batch_size]
-                .iter()
-                .enumerate()
-                .for_each(|(j, e)| {
-                    *f += *e * xi[j];
-                });
-        });
-        Ok(next_eval)
-    }
-
-    pub fn layer_alphas(&self) -> Vec<E> {
-        let alphas = &self.layer_alphas;
-        alphas.clone()
-    }
-}
-
-=======
 use winter_math::FieldElement;
 
 pub mod das;
@@ -317,7 +5,6 @@
 mod verifier;
 pub mod verifier_deprecated;
 
->>>>>>> 67f03265
 fn get_query_values<E: FieldElement, const N: usize>(
     values: &[[E; N]],
     positions: &[usize],
@@ -352,34 +39,6 @@
 #[cfg(test)]
 mod tests {
     use winter_crypto::hashers::Blake3_256;
-<<<<<<< HEAD
-    use winter_math::fields::f128::BaseElement;
-    use winter_rand_utils::{rand_value, rand_vector};
-
-    use crate::{
-        frida_prover::{traits::BaseFriProver, FridaProver},
-        frida_prover_channel::FridaProverChannel,
-        frida_random::FridaRandom,
-        frida_verifier_channel::FridaVerifierChannel,
-    };
-
-    use super::*;
-
-    #[test]
-    fn test_verify_batch() {
-        let batch_size = 10;
-        let mut data = vec![];
-        for _ in 0..batch_size {
-            data.push(rand_vector::<u8>(usize::min(
-                rand_value::<u64>() as usize,
-                1024,
-            )));
-        }
-
-        let blowup_factor = 2;
-        let folding_factor = 2;
-        let options = FriOptions::new(blowup_factor, folding_factor, 0);
-=======
     use winter_fri::FriOptions;
     use winter_math::fields::f128::BaseElement;
     use winter_rand_utils::rand_vector;
@@ -401,7 +60,6 @@
         let options = FriOptions::new(blowup_factor, folding_factor, max_remainder_degree);
 
         // instantiate the prover and generate the proof
->>>>>>> 67f03265
         let mut prover: FridaProver<
             BaseElement,
             BaseElement,
@@ -413,19 +71,6 @@
             >,
             Blake3_256<BaseElement>,
         > = FridaProver::new(options.clone());
-<<<<<<< HEAD
-        let (commitment, _) = prover.commit_batch(data, 1).unwrap();
-
-        let mut channel = FridaVerifierChannel::<BaseElement, Blake3_256<BaseElement>>::new(
-            commitment.proof,
-            commitment.roots,
-            prover.domain_size(),
-            options.folding_factor(),
-            batch_size,
-        )
-        .unwrap();
-        let mut coin =
-=======
 
         let data = rand_vector::<u8>(200);
         let encoded_element_count =
@@ -433,40 +78,10 @@
         let (commitment, _) = prover.commit(data.clone(), 31).unwrap();
 
         let mut public_coin =
->>>>>>> 67f03265
             FridaRandom::<Blake3_256<BaseElement>, Blake3_256<BaseElement>, BaseElement>::new(&[
                 123,
             ]);
 
-<<<<<<< HEAD
-        let verifier = FridaVerifier::new(
-            &mut channel,
-            &mut coin,
-            options.clone(),
-            prover.domain_size() / options.blowup_factor() - 1,
-        )
-        .unwrap();
-
-        let mut query_positions = coin.draw_query_positions(1, prover.domain_size()).unwrap();
-        query_positions.dedup();
-        query_positions = fold_positions(&query_positions, prover.domain_size(), folding_factor);
-
-        let mut evaluations = vec![];
-        for position in query_positions.iter() {
-            let bucket = position % (prover.domain_size() / folding_factor);
-            let start_index = (position / (prover.domain_size() / folding_factor)) * batch_size;
-            prover.get_batch_layer().as_ref().unwrap().evaluations[bucket]
-                [start_index..start_index + batch_size]
-                .iter()
-                .for_each(|e| {
-                    evaluations.push(*e);
-                });
-        }
-
-        verifier
-            .verify(&mut channel, &evaluations, &query_positions)
-            .unwrap();
-=======
         let verifier = FridaDasVerifier::new(
             commitment,
             &mut public_coin,
@@ -490,6 +105,5 @@
         let result = verifier.verify(proof, &queried_evaluations, &open_position);
 
         assert!(result.is_ok(), "{:?}", result.err().unwrap());
->>>>>>> 67f03265
     }
 }