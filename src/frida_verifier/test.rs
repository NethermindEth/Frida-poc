--- conflicted
+++ resolved
@@ -1,12 +1,7 @@
 #[cfg(test)]
 mod test {
-<<<<<<< HEAD
+    use crate::frida_prover::proof::FridaProof;
     use crate::frida_prover::{Commitment, FridaProverBuilder};
-=======
-    use crate::frida_prover::proof::FridaProof;
-    use crate::frida_prover::traits::BaseFriProver;
-    use crate::frida_prover::{Commitment, FridaProver};
->>>>>>> a652aabd
     use crate::frida_prover_channel::{
         BaseProverChannel, BaseProverChannelTest, FridaProverChannel,
     };
@@ -23,7 +18,7 @@
     type Blake3 = Blake3_256<BaseElement>;
     type FriRandom = FridaRandom<Blake3, Blake3, BaseElement>;
     type FriProverChannel = FridaProverChannel<BaseElement, Blake3, Blake3, FriRandom>;
-    type FriProver = FridaProver<BaseElement, BaseElement, FriProverChannel, Blake3>;
+    type FriProverBuilder = FridaProverBuilder<BaseElement, BaseElement, Blake3, FriProverChannel>;
 
     #[test]
     fn test_drawn_alpha() {
@@ -42,13 +37,8 @@
         let evaluations: Vec<_> = test_build_evaluations(trace_length, lde_blowup);
 
         // instantiate the prover and generate the proof
-<<<<<<< HEAD
-        let prover_builder = FridaProverBuilder::new(options.clone());
+        let prover_builder = FriProverBuilder::new(options.clone());
         let prover = prover_builder.test_build_layers(&mut channel, evaluations);
-=======
-        let mut prover = FridaProver::new(options.clone());
-        prover.build_layers(&mut channel, evaluations.clone(), false);
->>>>>>> a652aabd
         let prover_drawn_alpha = channel.drawn_alphas();
         let roots = channel.layer_commitments().to_vec();
 
@@ -72,7 +62,6 @@
         let layer_alpha = verifier.layer_alphas();
         assert_eq!(prover_drawn_alpha, layer_alpha[..layer_alpha.len() - 1]);
 
-        prover.reset();
         let poly_count = 10;
         let mut data = vec![];
         for _ in 0..poly_count {
@@ -81,8 +70,9 @@
                 128,
             )));
         }
-        let (commitment, _) = prover.commit_batch(data, 32).unwrap();
-        let mut channel = FriProverChannel::new(prover.domain_size(), 32);
+        let (prover, channel) = prover_builder.build_batched_prover(&data, 32).unwrap();
+        let commitment = prover.commit(channel).unwrap();
+        let mut channel = FriProverChannel::new(commitment.domain_size, 32);
         for layer_root in commitment.roots.iter() {
             channel.commit_fri_layer(*layer_root);
             channel.draw_fri_alpha();
@@ -90,34 +80,14 @@
         let prover_drawn_alpha = channel.drawn_alphas();
         let roots = channel.layer_commitments().to_vec();
         let positions = channel.draw_query_positions();
-        let proof = prover.build_proof(&positions);
-
-<<<<<<< HEAD
-        let blowup_factor = 2;
-        let folding_factor = 2;
-        let options = FriOptions::new(blowup_factor, folding_factor, 0);
-        let prover_builder: FridaProverBuilder<
-            BaseElement,
-            BaseElement,
-            Blake3_256<BaseElement>,
-            FridaProverChannel<
-                BaseElement,
-                Blake3_256<BaseElement>,
-                Blake3_256<BaseElement>,
-                FridaRandom<Blake3_256<BaseElement>, Blake3_256<BaseElement>, BaseElement>,
-            >,
-        > = FridaProverBuilder::new(options.clone());
-
-        let (prover, channel) = prover_builder.build_batched_prover(&data, 4).unwrap();
-        let commitment = prover.commit(channel).unwrap();
-        let proof = commitment.proof.clone();
-=======
+        let proof = prover.open(&positions);
+
         let mut coin = FriRandom::new(&[123]);
         let verifier = FridaDasVerifier::new(
             Commitment {
                 proof,
                 roots,
-                domain_size: prover.domain_size(),
+                domain_size: commitment.domain_size,
                 num_queries: 32,
                 poly_count: 10,
             },
@@ -140,10 +110,9 @@
         let lde_blowup = 1 << lde_blowup_e;
         let folding_factor = 1 << folding_factor_e;
         let options = FriOptions::new(lde_blowup, folding_factor, max_remainder_degree);
->>>>>>> a652aabd
 
         // instantiate the prover and generate the proof
-        let mut prover: FriProver = FridaProver::new(options.clone());
+        let prover_builder = FriProverBuilder::new(options.clone());
         let poly_count = 10;
         let mut data = vec![];
         for _ in 0..poly_count {
@@ -152,8 +121,9 @@
                 128,
             )));
         }
-        let (commitment, _) = prover.commit_batch(data, 32).unwrap();
-        let mut channel = FriProverChannel::new(prover.domain_size(), 32);
+        let (prover, channel) = prover_builder.build_batched_prover(&data, 32).unwrap();
+        let commitment = prover.commit(channel).unwrap();
+        let mut channel = FriProverChannel::new(commitment.domain_size, 32);
         for layer_root in commitment.roots.iter() {
             channel.commit_fri_layer(*layer_root);
             channel.draw_fri_alpha();
@@ -161,14 +131,14 @@
         let prover_drawn_alpha = channel.drawn_alphas();
         let roots = channel.layer_commitments().to_vec();
         let positions = channel.draw_query_positions();
-        let proof = prover.build_proof(&positions);
+        let proof = prover.open(&positions);
 
         let mut coin = FriRandom::new(&[123]);
         let verifier = FridaDasVerifier::new(
             Commitment {
                 proof,
                 roots,
-                domain_size: prover.domain_size(),
+                domain_size: commitment.domain_size,
                 num_queries: 32,
                 poly_count: 10,
             },
@@ -184,7 +154,7 @@
     }
 
     fn verify_batch(
-        data_evaluations: &Vec<BaseElement>,
+        data_evaluations: &[BaseElement],
         proof: FridaProof,
         commitment: Commitment<Blake3>,
         options: FriOptions,
@@ -195,18 +165,6 @@
 
         let mut coin = FriRandom::new(&[123]);
 
-<<<<<<< HEAD
-        let mut query_positions = coin.draw_query_positions(4, prover.domain_size).unwrap();
-        query_positions.dedup();
-        query_positions = fold_positions(&query_positions, prover.domain_size, folding_factor);
-
-        let mut evaluations = vec![];
-        for position in query_positions.iter() {
-            let bucket = position % (prover.domain_size / folding_factor);
-            let start_index = (position / (prover.domain_size / folding_factor)) * batch_size;
-            prover.batch_layer.as_ref().unwrap().evaluations[bucket]
-                [start_index..start_index + batch_size]
-=======
         let verifier = FridaDasVerifier::new(commitment, &mut coin, options.clone()).unwrap();
 
         let mut query_positions = coin.draw_query_positions(4, domain_size).unwrap();
@@ -219,7 +177,6 @@
             let start_index = (position / (domain_size / folding_factor)) * poly_count;
             data_evaluations[bucket * poly_count * folding_factor + start_index
                 ..bucket * poly_count * folding_factor + start_index + poly_count]
->>>>>>> a652aabd
                 .iter()
                 .for_each(|e| {
                     evaluations.push(*e);
@@ -245,17 +202,19 @@
         let blowup_factor = 2;
         let folding_factor = 2;
         let options = FriOptions::new(blowup_factor, folding_factor, 0);
-        let mut prover: FriProver = FridaProver::new(options.clone());
-
-        let (commitment, _) = prover.commit_batch(data, 4).unwrap();
+        let prover_builder = FriProverBuilder::new(options.clone());
+
+        let (prover, channel) = prover_builder.build_batched_prover(&data, 4).unwrap();
+        let commitment = prover.commit(channel).unwrap();
         let proof = commitment.proof.clone();
+        let domain_size = commitment.domain_size;
 
         verify_batch(
-            &prover.get_layer(0).evaluations,
+            prover.get_first_layer_evalutaions(),
             proof,
             commitment,
             options,
-            prover.domain_size(),
+            domain_size,
         );
     }
 
@@ -270,17 +229,19 @@
         let blowup_factor = 2;
         let folding_factor = 4;
         let options = FriOptions::new(blowup_factor, folding_factor, 0);
-        let mut prover: FriProver = FridaProver::new(options.clone());
-
-        let (commitment, _) = prover.commit_batch(data, 4).unwrap();
+        let prover_builder = FriProverBuilder::new(options.clone());
+
+        let (prover, channel) = prover_builder.build_batched_prover(&data, 4).unwrap();
+        let commitment = prover.commit(channel).unwrap();
         let proof = commitment.proof.clone();
+        let domain_size = commitment.domain_size;
 
         verify_batch(
-            &prover.get_layer(0).evaluations,
+            prover.get_first_layer_evalutaions(),
             proof,
             commitment,
             options,
-            prover.domain_size(),
+            domain_size,
         );
     }
 }